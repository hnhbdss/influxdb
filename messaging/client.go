--- conflicted
+++ resolved
@@ -21,23 +21,6 @@
 // stream disconnects and another connection is retried.
 const DefaultReconnectTimeout = 100 * time.Millisecond
 
-<<<<<<< HEAD
-=======
-// ClientConfig represents the Client configuration that must be persisted
-// across restarts.
-type ClientConfig struct {
-	Brokers []*url.URL `json:"brokers"`
-	Leader  *url.URL   `json:"leader"`
-}
-
-// NewClientConfig returns a new instance of ClientConfig.
-func NewClientConfig(u []*url.URL) *ClientConfig {
-	return &ClientConfig{
-		Brokers: u,
-	}
-}
-
->>>>>>> bb350211
 // Client represents a client for the broker's HTTP API.
 type Client struct {
 	mu    sync.Mutex
@@ -95,7 +78,6 @@
 	c.randomizeURL()
 }
 
-<<<<<<< HEAD
 func (c *Client) randomizeURL() {
 	// Clear URL if no brokers exist.
 	if len(c.urls) == 0 {
@@ -104,28 +86,6 @@
 
 	// Otherwise randomly select a URL.
 	c.setURL(c.urls[rand.Intn(len(c.urls))])
-=======
-	// If an explicit leader has not been set, just pick the first of the brokers.
-	if c.config.Leader == nil {
-		return c.config.Brokers[0]
-	} else {
-		return c.config.Leader
-	}
-}
-
-// SetLeaderURL sets the explicit broker leader. The leader is set to the scheme, host,
-// and port (if any) contained in the URL. All other components of the URL are ignored.
-func (c *Client) SetLeaderURL(u *url.URL) {
-	c.mu.Lock()
-	defer c.mu.Unlock()
-	if u == nil {
-		return
-	}
-
-	v := &url.URL{Scheme: u.Scheme, Host: u.Host}
-	c.Logger.Printf("setting broker leader to %s", v.String())
-	c.config.Leader = v
->>>>>>> bb350211
 }
 
 // SetLogOutput sets writer for all Client log output.
@@ -208,7 +168,6 @@
 	}
 	defer func() { _ = resp.Body.Close() }()
 
-<<<<<<< HEAD
 	// Parse broker index.
 	index, err := strconv.ParseUint(resp.Header.Get("X-Broker-Index"), 10, 64)
 	if err != nil {
@@ -236,17 +195,6 @@
 		// Send HTTP request.
 		// If it cannot connect then select a different URL from the config.
 		resp, err := http.DefaultClient.Do(req)
-=======
-	for {
-		u := *c.LeaderURL()
-		// Send the message to the messages endpoint.
-		u.Path = "/messaging/messages"
-		u.RawQuery = url.Values{
-			"type":    {strconv.FormatUint(uint64(m.Type), 10)},
-			"topicID": {strconv.FormatUint(m.TopicID, 10)},
-		}.Encode()
-		resp, err = http.Post(u.String(), "application/octet-stream", bytes.NewReader(m.Data))
->>>>>>> bb350211
 		if err != nil {
 			c.randomizeURL()
 			return nil, err
@@ -260,11 +208,7 @@
 				resp.Body.Close()
 				return nil, fmt.Errorf("invalid redirect location: %s", resp.Header.Get("Location"))
 			}
-<<<<<<< HEAD
 			c.SetURL(*redirectURL)
-=======
-			c.SetLeaderURL(redirectURL)
->>>>>>> bb350211
 			continue
 		} else if resp.StatusCode != http.StatusOK {
 			resp.Body.Close()
@@ -284,7 +228,6 @@
 	c.mu.Lock()
 	defer c.mu.Unlock()
 
-<<<<<<< HEAD
 	// Create connection and set current URL.
 	conn := NewConn(topicID)
 	conn.SetURL(c.url)
@@ -298,40 +241,13 @@
 // ClientConfig represents the configuration that must be persisted across restarts.
 type ClientConfig struct {
 	Brokers []url.URL `json:"brokers"`
+	Leader  url.URL   `json:"leader"`
 }
 
 // NewClientConfig returns a new instance of ClientConfig.
 func NewClientConfig(u []url.URL) *ClientConfig {
 	return &ClientConfig{
 		Brokers: u,
-=======
-	for {
-		u := *c.LeaderURL()
-		u.Path = "/messaging/replicas"
-		u.RawQuery = url.Values{
-			"id":  {strconv.FormatUint(id, 10)},
-			"url": {u.String()},
-		}.Encode()
-		resp, err = http.Post(u.String(), "application/octet-stream", nil)
-		if err != nil {
-			return err
-		}
-		defer func() { _ = resp.Body.Close() }()
-
-		// If a temporary redirect occurs then update the leader and retry.
-		// If a non-201 status is returned then an error occurred.
-		if resp.StatusCode == http.StatusTemporaryRedirect {
-			redirectURL, err := url.Parse(resp.Header.Get("Location"))
-			if err != nil {
-				return fmt.Errorf("bad redirect: %s", resp.Header.Get("Location"))
-			}
-			c.SetLeaderURL(redirectURL)
-			continue
-		} else if resp.StatusCode != http.StatusCreated {
-			return errors.New(resp.Header.Get("X-Broker-Error"))
-		}
-		break
->>>>>>> bb350211
 	}
 }
 
@@ -365,7 +281,6 @@
 	}
 }
 
-<<<<<<< HEAD
 // TopicID returns the connection's topic id.
 func (c *Conn) TopicID() uint64 { return c.topicID }
 
@@ -417,32 +332,6 @@
 		return ErrConnOpen
 	} else if c.c != nil {
 		return ErrConnCannotReuse
-=======
-	for {
-		u := *c.LeaderURL()
-		u.Path = "/messaging/replicas"
-		u.RawQuery = url.Values{"id": {strconv.FormatUint(id, 10)}}.Encode()
-		req, _ := http.NewRequest("DELETE", u.String(), nil)
-		resp, err = http.DefaultClient.Do(req)
-		if err != nil {
-			return err
-		}
-		defer func() { _ = resp.Body.Close() }()
-
-		// If a temporary redirect occurs then update the leader and retry.
-		// If a non-204 status is returned then an error occurred.
-		if resp.StatusCode == http.StatusTemporaryRedirect {
-			redirectURL, err := url.Parse(resp.Header.Get("Location"))
-			if err != nil {
-				return fmt.Errorf("bad redirect: %s", resp.Header.Get("Location"))
-			}
-			c.SetLeaderURL(redirectURL)
-			continue
-		} else if resp.StatusCode != http.StatusNoContent {
-			return errors.New(resp.Header.Get("X-Broker-Error"))
-		}
-		break
->>>>>>> bb350211
 	}
 	c.opened = true
 
@@ -468,7 +357,6 @@
 	return c.close()
 }
 
-<<<<<<< HEAD
 func (c *Conn) close() error {
 	if !c.opened {
 		return ErrConnClosed
@@ -478,34 +366,6 @@
 	if c.closing != nil {
 		close(c.closing)
 		c.closing = nil
-=======
-	for {
-		u := *c.LeaderURL()
-		u.Path = "/messaging/subscriptions"
-		u.RawQuery = url.Values{
-			"replicaID": {strconv.FormatUint(replicaID, 10)},
-			"topicID":   {strconv.FormatUint(topicID, 10)},
-		}.Encode()
-		resp, err = http.Post(u.String(), "application/octet-stream", nil)
-		if err != nil {
-			return err
-		}
-		defer func() { _ = resp.Body.Close() }()
-
-		// If a temporary redirect occurs then update the leader and retry.
-		// If a non-201 status is returned then an error occurred.
-		if resp.StatusCode == http.StatusTemporaryRedirect {
-			redirectURL, err := url.Parse(resp.Header.Get("Location"))
-			if err != nil {
-				return fmt.Errorf("bad redirect: %s", resp.Header.Get("Location"))
-			}
-			c.SetLeaderURL(redirectURL)
-			continue
-		} else if resp.StatusCode != http.StatusCreated {
-			return errors.New(resp.Header.Get("X-Broker-Error"))
-		}
-		break
->>>>>>> bb350211
 	}
 
 	// Wait for goroutines to finish.
@@ -527,7 +387,6 @@
 	var resp *http.Response
 	var err error
 
-<<<<<<< HEAD
 	// Retrieve the parameters under lock.
 	c.mu.Lock()
 	topicID, index, u := c.topicID, c.index, c.url
@@ -552,33 +411,6 @@
 	} else if resp.StatusCode != http.StatusOK {
 		if errstr := resp.Header.Get("X-Broker-Error"); errstr != "" {
 			return errors.New(errstr)
-=======
-	for {
-		u := *c.LeaderURL()
-		u.Path = "/messaging/subscriptions"
-		u.RawQuery = url.Values{
-			"replicaID": {strconv.FormatUint(replicaID, 10)},
-			"topicID":   {strconv.FormatUint(topicID, 10)},
-		}.Encode()
-		req, _ := http.NewRequest("DELETE", u.String(), nil)
-		resp, err = http.DefaultClient.Do(req)
-		if err != nil {
-			return err
-		}
-		defer func() { _ = resp.Body.Close() }()
-
-		// If a temporary redirect occurs then update the leader and retry.
-		// If a non-204 status is returned then an error occurred.
-		if resp.StatusCode == http.StatusTemporaryRedirect {
-			redirectURL, err := url.Parse(resp.Header.Get("Location"))
-			if err != nil {
-				return fmt.Errorf("bad redirect: %s", resp.Header.Get("Location"))
-			}
-			c.SetLeaderURL(redirectURL)
-			continue
-		} else if resp.StatusCode != http.StatusNoContent {
-			return errors.New(resp.Header.Get("X-Broker-Error"))
->>>>>>> bb350211
 		}
 		return fmt.Errorf("heartbeat error: %d", resp.StatusCode)
 	}
